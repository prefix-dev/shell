--- conflicted
+++ resolved
@@ -1464,7 +1464,6 @@
 }
 
 #[tokio::test]
-<<<<<<< HEAD
 async fn functions() {
     // Basic function definition and call
     TestBuilder::new()
@@ -1570,7 +1569,11 @@
 "#,
         )
         .assert_stdout("<user function>\n")
-=======
+        .run()
+        .await;
+}
+
+#[tokio::test]
 async fn test_reserved_substring() {
     // Test that there is no panic (prefix-dev/shell#256)
     TestBuilder::new()
@@ -1593,7 +1596,6 @@
         .command("echo a,b,c")
         .assert_exit_code(0)
         .assert_stdout("a,b,c\n")
->>>>>>> 7a197ad6
         .run()
         .await;
 }
