--- conflicted
+++ resolved
@@ -453,48 +453,6 @@
 #[derive(Debug, Clone, PartialEq, Eq, Error)]
 #[error("Invalid arithmetic part")]
 pub enum ArithmeticPart {
-<<<<<<< HEAD
-    #[error("Invalid parentheses expression")]
-    ParenthesesExpr(Box<Arithmetic>),
-    #[error("Invalid variable assignment")]
-    VariableAssignment {
-        name: String,
-        op: AssignmentOp,
-        value: Box<ArithmeticPart>,
-    },
-    #[error("Invalid triple conditional expression")]
-    TripleConditionalExpr {
-        condition: Box<ArithmeticPart>,
-        true_expr: Box<ArithmeticPart>,
-        false_expr: Box<ArithmeticPart>,
-    },
-    #[error("Invalid binary arithmetic expression")]
-    BinaryArithmeticExpr {
-        left: Box<ArithmeticPart>,
-        operator: BinaryArithmeticOp,
-        right: Box<ArithmeticPart>,
-    },
-    #[error("Invalid binary conditional expression")]
-    BinaryConditionalExpr {
-        left: Box<ArithmeticPart>,
-        operator: BinaryOp,
-        right: Box<ArithmeticPart>,
-    },
-    #[error("Invalid unary arithmetic expression")]
-    UnaryArithmeticExpr {
-        operator: UnaryArithmeticOp,
-        operand: Box<ArithmeticPart>,
-    },
-    #[error("Invalid post arithmetic expression")]
-    PostArithmeticExpr {
-        operand: Box<ArithmeticPart>,
-        operator: PostArithmeticOp,
-    },
-    #[error("Invalid variable")]
-    Variable(String),
-    #[error("Invalid number")]
-    Number(String),
-=======
   #[error("Invalid parentheses expression")]
   ParenthesesExpr(Box<Arithmetic>),
   #[error("Invalid variable assignment")]
@@ -530,7 +488,6 @@
   Variable(String),
   #[error("Invalid number")]
   Number(String),
->>>>>>> 6c19d8c7
 }
 
 #[cfg_attr(feature = "serialization", derive(serde::Serialize))]
@@ -572,13 +529,6 @@
 #[cfg_attr(feature = "serialization", derive(serde::Serialize))]
 #[cfg_attr(feature = "serialization", serde(rename_all = "camelCase"))]
 #[derive(Debug, Clone, PartialEq, Eq, Copy)]
-<<<<<<< HEAD
-pub enum UnaryArithmeticOp {
-    Plus,       // +
-    Minus,      // -
-    LogicalNot, // !
-    BitwiseNot, // ~
-=======
 pub enum PreArithmeticOp {
   Increment,  // ++
   Decrement,  // --
@@ -586,7 +536,6 @@
   Minus,      // -
   LogicalNot, // !
   BitwiseNot, // ~
->>>>>>> 6c19d8c7
 }
 
 #[cfg_attr(feature = "serialization", derive(serde::Serialize))]
@@ -1763,121 +1712,6 @@
 }
 
 fn parse_unary_arithmetic_expr(pair: Pair<Rule>) -> Result<ArithmeticPart> {
-<<<<<<< HEAD
-    let mut inner = pair.into_inner();
-    let first = inner.next().unwrap();
-
-    match first.as_rule() {
-        Rule::unary_arithmetic_op => {
-            let op = parse_unary_arithmetic_op(first)?;
-            let operand = parse_arithmetic_expr(inner.next().unwrap())?;
-            Ok(ArithmeticPart::UnaryArithmeticExpr {
-                operator: op,
-                operand: Box::new(operand),
-            })
-        }
-        Rule::post_arithmetic_op => {
-            let operand = parse_arithmetic_expr(inner.next().unwrap())?;
-            let op = parse_post_arithmetic_op(first)?;
-            Ok(ArithmeticPart::PostArithmeticExpr {
-                operand: Box::new(operand),
-                operator: op,
-            })
-        }
-        _ => {
-            let operand = parse_arithmetic_expr(first)?;
-            let op = parse_post_arithmetic_op(inner.next().unwrap())?;
-            Ok(ArithmeticPart::PostArithmeticExpr {
-                operand: Box::new(operand),
-                operator: op,
-            })
-        }
-    }
-}
-
-fn parse_unary_arithmetic_op(pair: Pair<Rule>) -> Result<UnaryArithmeticOp> {
-    match pair.as_str() {
-        "+" => Ok(UnaryArithmeticOp::Plus),
-        "-" => Ok(UnaryArithmeticOp::Minus),
-        "!" => Ok(UnaryArithmeticOp::LogicalNot),
-        "~" => Ok(UnaryArithmeticOp::BitwiseNot),
-        _ => Err(miette!(
-            "Invalid unary arithmetic operator: {}",
-            pair.as_str()
-        )),
-    }
-}
-
-fn parse_post_arithmetic_op(pair: Pair<Rule>) -> Result<PostArithmeticOp> {
-    match pair.as_str() {
-        "++" => Ok(PostArithmeticOp::Increment),
-        "--" => Ok(PostArithmeticOp::Decrement),
-        _ => Err(miette!(
-            "Invalid post arithmetic operator: {}",
-            pair.as_str()
-        )),
-    }
-}
-
-fn parse_variable_expansion(part: Pair<Rule>) -> Result<WordPart> {
-    let mut inner = part.into_inner();
-    let variable = inner
-        .next()
-        .ok_or_else(|| miette!("Expected variable name"))?;
-    let variable_name = variable.as_str().to_string();
-
-    let modifier = inner.next();
-    let parsed_modifier = if let Some(modifier) = modifier {
-        match modifier.as_rule() {
-            Rule::VAR_SUBSTRING => {
-                let mut numbers = modifier.into_inner();
-                let begin: Word = if let Some(n) = numbers.next() {
-                    parse_word(n)?
-                } else {
-                    return Err(miette!(
-                        "Expected a number for substring begin"
-                    ));
-                };
-
-                let length = if let Some(len_word) = numbers.next() {
-                    Some(parse_word(len_word)?)
-                } else {
-                    None
-                };
-                Some(Box::new(VariableModifier::Substring { begin, length }))
-            }
-            Rule::VAR_DEFAULT_VALUE => {
-                let value = if let Some(val) = modifier.into_inner().next() {
-                    parse_word(val)?
-                } else {
-                    Word::new_empty()
-                };
-                Some(Box::new(VariableModifier::DefaultValue(value)))
-            }
-            Rule::VAR_ASSIGN_DEFAULT => {
-                let value = modifier.into_inner().next().unwrap();
-                Some(Box::new(VariableModifier::AssignDefault(parse_word(
-                    value,
-                )?)))
-            }
-            Rule::VAR_ALTERNATE_VALUE => {
-                let value = modifier.into_inner().next().unwrap();
-                Some(Box::new(VariableModifier::AlternateValue(parse_word(
-                    value,
-                )?)))
-            }
-            _ => {
-                return Err(miette!(
-                    "Unexpected rule in variable expansion modifier: {:?}",
-                    modifier.as_rule()
-                ));
-            }
-        }
-    } else {
-        None
-    };
-    Ok(WordPart::Variable(variable_name, parsed_modifier))
-=======
   let mut inner = pair.into_inner();
   let first = inner
     .next()
@@ -1998,7 +1832,6 @@
       first.as_rule()
     )),
   }
->>>>>>> 6c19d8c7
 }
 
 fn parse_tilde_prefix(pair: Pair<Rule>) -> Result<WordPart> {
