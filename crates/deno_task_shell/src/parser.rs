--- conflicted
+++ resolved
@@ -1347,50 +1347,6 @@
   }
 }
 
-<<<<<<< HEAD
-fn parse_variable_expansion(part: Pair<Rule>) -> Result<WordPart> {
-  println!("{:?}", part);
-  let mut inner = part.into_inner();
-  let variable = inner
-    .next()
-    .ok_or_else(|| miette!("Expected variable name"))?;
-  let variable_name = variable.as_str().to_string();
-
-  let modifier = inner.next().unwrap().into_inner().next();
-
-  let parsed_modifier = if let Some(modifier) = modifier {
-    match modifier.as_rule() {
-      Rule::VAR_SUBSTRING => {
-        let mut numbers = modifier.into_inner();
-        let begin = numbers
-          .next()
-          .and_then(|n| n.as_str().parse::<i64>().ok())
-          .unwrap_or(0);
-        let length =
-          numbers.next().and_then(|n| n.as_str().parse::<i64>().ok());
-        Some(VariableModifier::Substring { begin, length })
-      }
-      Rule::VAR_DEFAULT_VALUE => {
-        let value =
-          modifier.into_inner().next().map(|v| v.as_str().to_string());
-        Some(VariableModifier::DefaultValue(value.unwrap_or_default()))
-      }
-      Rule::VAR_ASSIGN_DEFAULT => {
-        let value = modifier.into_inner().next().unwrap().as_str().to_string();
-        Some(VariableModifier::AssignDefault(value))
-      }
-      Rule::VAR_ALTERNATE_VALUE => {
-        let value = modifier.into_inner().next().unwrap().as_str().to_string();
-        Some(VariableModifier::AlternateValue(value))
-      }
-      _ => unreachable!("Should not reach"),
-    }
-  } else {
-    None
-  };
-  println!("PARSED MOD: {:?}", parsed_modifier);
-  Ok(WordPart::Variable(variable_name, parsed_modifier))
-=======
 fn parse_arithmetic_expression(pair: Pair<Rule>) -> Result<Arithmetic> {
   assert!(pair.as_rule() == Rule::ARITHMETIC_EXPRESSION);
   let inner = pair.into_inner().next().unwrap();
@@ -1547,7 +1503,50 @@
       pair.as_str()
     )),
   }
->>>>>>> c35f348c
+}
+
+fn parse_variable_expansion(part: Pair<Rule>) -> Result<WordPart> {
+  println!("{:?}", part);
+  let mut inner = part.into_inner();
+  let variable = inner
+    .next()
+    .ok_or_else(|| miette!("Expected variable name"))?;
+  let variable_name = variable.as_str().to_string();
+
+  let modifier = inner.next().unwrap().into_inner().next();
+
+  let parsed_modifier = if let Some(modifier) = modifier {
+    match modifier.as_rule() {
+      Rule::VAR_SUBSTRING => {
+        let mut numbers = modifier.into_inner();
+        let begin = numbers
+          .next()
+          .and_then(|n| n.as_str().parse::<i64>().ok())
+          .unwrap_or(0);
+        let length =
+          numbers.next().and_then(|n| n.as_str().parse::<i64>().ok());
+        Some(VariableModifier::Substring { begin, length })
+      }
+      Rule::VAR_DEFAULT_VALUE => {
+        let value =
+          modifier.into_inner().next().map(|v| v.as_str().to_string());
+        Some(VariableModifier::DefaultValue(value.unwrap_or_default()))
+      }
+      Rule::VAR_ASSIGN_DEFAULT => {
+        let value = modifier.into_inner().next().unwrap().as_str().to_string();
+        Some(VariableModifier::AssignDefault(value))
+      }
+      Rule::VAR_ALTERNATE_VALUE => {
+        let value = modifier.into_inner().next().unwrap().as_str().to_string();
+        Some(VariableModifier::AlternateValue(value))
+      }
+      _ => unreachable!("Should not reach"),
+    }
+  } else {
+    None
+  };
+  println!("PARSED MOD: {:?}", parsed_modifier);
+  Ok(WordPart::Variable(variable_name, parsed_modifier))
 }
 
 fn parse_tilde_prefix(pair: Pair<Rule>) -> Result<WordPart> {
