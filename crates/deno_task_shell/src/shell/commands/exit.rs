// Copyright 2018-2024 the Deno authors. MIT license.

use futures::future::LocalBoxFuture;
use miette::bail;
use miette::Result;

use crate::shell::types::ExecuteResult;

use super::args::parse_arg_kinds;
use super::args::ArgKind;
use super::ShellCommand;
use super::ShellCommandContext;

pub struct ExitCommand;

impl ShellCommand for ExitCommand {
<<<<<<< HEAD
  fn execute(
    &self,
    mut context: ShellCommandContext,
  ) -> LocalBoxFuture<'static, ExecuteResult> {
    let result = match execute_exit(context.args) {
      Ok(code) => ExecuteResult::Exit(code, Vec::new(), Vec::new()),
      Err(err) => {
        context.stderr.write_line(&format!("exit: {err}")).unwrap();
        ExecuteResult::Exit(2, Vec::new(), Vec::new())
      }
    };
    Box::pin(futures::future::ready(result))
  }
=======
    fn execute(
        &self,
        mut context: ShellCommandContext,
    ) -> LocalBoxFuture<'static, ExecuteResult> {
        let result = match execute_exit(context.args) {
            Ok(code) => ExecuteResult::Exit(code, Vec::new()),
            Err(err) => {
                context.stderr.write_line(&format!("exit: {err}")).unwrap();
                ExecuteResult::Exit(2, Vec::new())
            }
        };
        Box::pin(futures::future::ready(result))
    }
>>>>>>> 1405935c
}

fn execute_exit(args: Vec<String>) -> Result<i32> {
    let exit_code = parse_args(args)?;

    Ok(if exit_code < 0 {
        let code = -exit_code % 256;
        256 - code
    } else {
        exit_code % 256
    })
}

fn parse_args(args: Vec<String>) -> Result<i32> {
    let args = parse_arg_kinds(&args);
    let mut paths = Vec::new();
    for arg in args {
        match arg {
            ArgKind::Arg(arg) => {
                paths.push(arg);
            }
            _ => arg.bail_unsupported()?,
        }
    }

    match paths.len() {
        0 => Ok(1),
        1 => {
            let arg = paths.remove(0).to_string();
            match arg.parse::<i32>() {
                Ok(value) => Ok(value),
                Err(_) => bail!("numeric argument required."),
            }
        }
        _ => {
            bail!("too many arguments")
        }
    }
}

#[cfg(test)]
mod test {
    use super::*;

    #[test]
    fn parses_args() {
        assert_eq!(parse_args(vec![]).unwrap(), 1);
        assert_eq!(parse_args(vec!["5".to_string()]).unwrap(), 5);
        assert_eq!(
            parse_args(vec!["test".to_string()])
                .err()
                .unwrap()
                .to_string(),
            "numeric argument required."
        );
        assert_eq!(
            parse_args(vec!["1".to_string(), "2".to_string()])
                .err()
                .unwrap()
                .to_string(),
            "too many arguments"
        );
        assert_eq!(
            parse_args(vec!["-a".to_string()])
                .err()
                .unwrap()
                .to_string(),
            "unsupported flag: -a"
        );
        assert_eq!(
            parse_args(vec!["--a".to_string()])
                .err()
                .unwrap()
                .to_string(),
            "unsupported flag: --a"
        );
    }

    #[test]
    fn executes_exit() {
        assert_eq!(execute_exit(vec![]).unwrap(), 1);
        assert_eq!(execute_exit(vec!["0".to_string()]).unwrap(), 0);
        assert_eq!(execute_exit(vec!["255".to_string()]).unwrap(), 255);
        assert_eq!(execute_exit(vec!["256".to_string()]).unwrap(), 0);
        assert_eq!(execute_exit(vec!["257".to_string()]).unwrap(), 1);
        assert_eq!(execute_exit(vec!["-1".to_string()]).unwrap(), 255);
    }
}<|MERGE_RESOLUTION|>--- conflicted
+++ resolved
@@ -14,7 +14,6 @@
 pub struct ExitCommand;
 
 impl ShellCommand for ExitCommand {
-<<<<<<< HEAD
   fn execute(
     &self,
     mut context: ShellCommandContext,
@@ -28,21 +27,6 @@
     };
     Box::pin(futures::future::ready(result))
   }
-=======
-    fn execute(
-        &self,
-        mut context: ShellCommandContext,
-    ) -> LocalBoxFuture<'static, ExecuteResult> {
-        let result = match execute_exit(context.args) {
-            Ok(code) => ExecuteResult::Exit(code, Vec::new()),
-            Err(err) => {
-                context.stderr.write_line(&format!("exit: {err}")).unwrap();
-                ExecuteResult::Exit(2, Vec::new())
-            }
-        };
-        Box::pin(futures::future::ready(result))
-    }
->>>>>>> 1405935c
 }
 
 fn execute_exit(args: Vec<String>) -> Result<i32> {
