// Copyright 2018-2024 the Deno authors. MIT license.

use std::borrow::Cow;
use std::cmp::Ordering;
use std::collections::HashMap;
use std::fmt;
use std::fmt::Display;
use std::fs;
use std::io::IsTerminal as _;
use std::io::Read;
use std::io::Write;
use std::path::Path;
use std::path::PathBuf;
use std::rc::Rc;
use std::str::FromStr;

use futures::future::LocalBoxFuture;
use miette::Error;
use miette::IntoDiagnostic;
use miette::Result;
use tokio::task::JoinHandle;
use tokio_util::sync::CancellationToken;

use crate::shell::fs_util;

use super::commands::builtin_commands;
use super::commands::ShellCommand;

#[derive(Clone)]
pub struct ShellState {
    /// Environment variables that should be passed down to sub commands
    /// and used when evaluating environment variables.
    env_vars: HashMap<String, String>,
    /// Variables that should be evaluated within the shell and
    /// not passed down to any sub commands.
    shell_vars: HashMap<String, String>,
    /// The current working directory of the shell
    cwd: PathBuf,
    /// The previous working directory of the shell (used for `cd -`)
    previous_cwd: Option<PathBuf>,
    /// The commands that are available in the shell
    commands: Rc<HashMap<String, Rc<dyn ShellCommand>>>,
    /// A map of aliases for commands (e.g. `ll=ls -al`)
    alias: HashMap<String, Vec<String>>,
    /// Token to cancel execution.
    token: CancellationToken,
    /// Git repository handling.
    git_repository: bool, // Is `cwd` inside a git repository?
    git_root: PathBuf, // Path to the root (`$git_root/.git/HEAD` exists)
    git_branch: String, // Contents of `$git_root/.git/HEAD`
    last_command_cd: bool, // Was last command a `cd` (thus git_branch is current)?
    last_command_exit_code: i32, // Exit code of the last command
    // The shell options to be modified using `set` command
    shell_options: HashMap<ShellOptions, bool>,
}

#[allow(clippy::print_stdout)]
pub fn set_terminal_title(title: &str) {
    // Only set title if we're in an interactive terminal session
    if std::io::stdout().is_terminal() {
        // OSC 0 ; title BEL - works in most terminals
        print!("\x1B]0;{}\x07", title);
        // Ensure it's displayed immediately
        let _ = std::io::stdout().flush();
    }
}

impl ShellState {
    pub fn new(
        env_vars: HashMap<String, String>,
        cwd: &Path,
        custom_commands: HashMap<String, Rc<dyn ShellCommand>>,
    ) -> Self {
        assert!(cwd.is_absolute());
        let mut commands = builtin_commands();
        commands.extend(custom_commands);
        let mut result = Self {
            env_vars: Default::default(),
            shell_vars: Default::default(),
            alias: Default::default(),
            cwd: PathBuf::new(),
            previous_cwd: None,
            commands: Rc::new(commands),
            token: CancellationToken::default(),
            git_repository: false,
            git_root: PathBuf::new(),
            git_branch: String::new(),
            last_command_cd: false,
            last_command_exit_code: 0,
            shell_options: {
                let mut map = HashMap::new();
                map.insert(ShellOptions::ExitOnError, true);
                map
            },
        };
        // ensure the data is normalized
        for (name, value) in env_vars {
            result.apply_env_var(&name, &value);
        }
        result.set_cwd(cwd);
        result
    }

    pub fn with_shell_vars(&self, shell_vars: HashMap<String, String>) -> Self {
        Self {
            shell_vars,
            ..self.clone()
        }
    }

    pub fn cwd(&self) -> &PathBuf {
        &self.cwd
    }

    pub fn previous_cwd(&self) -> Option<&PathBuf> {
        self.previous_cwd.as_ref()
    }

    pub fn alias_map(&self) -> &HashMap<String, Vec<String>> {
        &self.alias
    }

    pub fn git_repository(&self) -> bool {
        self.git_repository
    }

    pub fn git_root(&self) -> &PathBuf {
        &self.git_root
    }

    pub fn git_branch(&self) -> &String {
        &self.git_branch
    }

    pub fn last_command_cd(&self) -> bool {
        self.last_command_cd
    }

    pub fn set_last_command_exit_code(&mut self, exit_code: i32) {
        self.last_command_exit_code = exit_code;
    }

    pub fn last_command_exit_code(&self) -> i32 {
        self.last_command_exit_code
    }

    pub fn env_vars(&self) -> &HashMap<String, String> {
        &self.env_vars
    }

    pub fn get_var(&self, name: &str) -> Option<&String> {
        let (original_name, updated_name) = if cfg!(windows) {
            (
                Cow::Owned(name.to_string()),
                Cow::Owned(name.to_uppercase()),
            )
        } else {
            (Cow::Borrowed(name), Cow::Borrowed(name))
        };
        self.env_vars
            .get(updated_name.as_ref())
            .or_else(|| self.shell_vars.get(original_name.as_ref()))
    }

    // Update self.git_branch using self.git_root
    pub fn update_git_branch(&mut self) {
        if self.git_repository {
            match fs::read_to_string(self.git_root().join(".git/HEAD")) {
                Ok(contents) => {
                    // The git root can still be read, update the git branch
                    self.git_branch = contents.trim().to_string();
                }
                Err(_) => {
                    // The git root can no longer be read
                    // (the `.git/HEAD` was removed in the meantime)
                    self.git_repository = false;
                    self.git_branch = "".to_string();
                    self.git_root = "".to_string().into();
                }
            };
        }
    }

    /// Set the current working directory of this shell
    pub fn set_cwd(&mut self, cwd: &Path) {
        self.previous_cwd = Some(self.cwd.clone());
        self.cwd = cwd.to_path_buf();

        set_terminal_title(&format!("{} - shell", self.cwd.to_string_lossy(),));
        // $PWD holds the current working directory, so we keep cwd and $PWD in sync
        self.env_vars
            .insert("PWD".to_string(), self.cwd.display().to_string());
        // Handle a git repository
        // First read the current directory's `.git/HEAD`
        match fs::read_to_string(cwd.join(".git/HEAD")) {
            Ok(contents) => {
                // We are in a git repository in the git root dir
                self.git_repository = true;
                self.git_branch = contents.trim().to_string();
                self.git_root = cwd.to_path_buf();
            }
            Err(_) => {
                if self.git_repository
                    && cwd
                        .display()
                        .to_string()
                        .starts_with(&self.git_root.display().to_string())
                {
                    // We moved inside the same git repository, but we are not
                    // in the git root dir
                    self.update_git_branch();
                } else {
                    // We didn't move within the same git repository,
                    // and there is no `.git` present.
                    // Consequently, we:
                    // * Either moved into a subdirectory of a git repository from
                    // outside
                    // * Or moved into a directory that is not inside git repository
                    // In the first case we need to recursively search to find the
                    // root. This might be slow, so we want to be smart and use the
                    // old directory to eliminate search in case we are moving up or
                    // down from the same root. For now we will set no git
                    // repository, which is incorrect for the first case, but will
                    // be fast for the most common use of not being inside a git
                    // repository.
                    self.git_repository = false;
                    self.git_branch = "".to_string();
                    self.git_root = "".to_string().into();
                }
            }
        };
    }

    pub fn set_shell_option(&mut self, option: ShellOptions, value: bool) {
        self.shell_options.insert(option, value);
    }

    pub fn exit_on_error(&mut self) -> bool {
        matches!(
            self.shell_options.get(&ShellOptions::ExitOnError),
            Some(true)
        )
    }

    pub fn print_trace(&self) -> bool {
        matches!(
            self.shell_options.get(&ShellOptions::PrintTrace),
            Some(true)
        )
    }

    pub fn apply_changes(&mut self, changes: &[EnvChange]) {
        self.last_command_cd = false;
        for change in changes {
            self.apply_change(change);
        }
    }

    pub fn apply_change(&mut self, change: &EnvChange) {
        match change {
            EnvChange::SetEnvVar(name, value) => {
                self.apply_env_var(name, value)
            }
            EnvChange::SetShellVar(name, value) => {
                if self.env_vars.contains_key(name) {
                    self.apply_env_var(name, value);
                } else {
                    self.shell_vars.insert(name.to_string(), value.to_string());
                }
            }
            EnvChange::UnsetVar(name) => {
                self.shell_vars.remove(name);
                if cfg!(windows) {
                    // environment variables are case insensitive on windows
                    self.env_vars.remove(&name.to_uppercase());
                } else {
                    self.env_vars.remove(name);
                }
            }
            EnvChange::Cd(new_dir) => {
                self.set_cwd(new_dir);
                self.last_command_cd = true;
            }
            EnvChange::AliasCommand(alias, cmd) => {
                self.alias.insert(
                    alias.clone(),
                    cmd.split_whitespace().map(ToString::to_string).collect(),
                );
            }
            EnvChange::UnAliasCommand(alias) => {
                self.alias.remove(alias);
            }
            EnvChange::SetShellOptions(option, value) => {
                self.set_shell_option(*option, *value);
            }
        }
    }

    pub fn set_shell_var(&mut self, name: &str, value: &str) {
        self.shell_vars.insert(name.to_string(), value.to_string());
    }

    pub fn apply_env_var(&mut self, name: &str, value: &str) {
        let name = if cfg!(windows) {
            // environment variables are case insensitive on windows
            name.to_uppercase()
        } else {
            name.to_string()
        };
        if name == "PWD" {
            let cwd = PathBuf::from(value);
            if cwd.is_absolute() {
                if let Ok(cwd) = fs_util::canonicalize_path(&cwd) {
                    // this will update the environment variable too
                    self.set_cwd(&cwd);
                }
            }
        } else {
            self.shell_vars.remove(&name);
            self.env_vars.insert(name.clone(), value.to_string());
        }
    }

    pub fn token(&self) -> &CancellationToken {
        &self.token
    }

    /// Resolves a custom command that was injected.
    pub fn resolve_custom_command(
        &self,
        name: &str,
    ) -> Option<Rc<dyn ShellCommand>> {
        // uses an Rc to allow resolving a command without borrowing from self
        self.commands.get(name).cloned()
    }

    /// Resolves the path to a command from the current working directory.
    ///
    /// Does not take injected custom commands into account.
    pub fn resolve_command_path(
        &self,
        command_name: &str,
    ) -> Result<PathBuf, crate::ResolveCommandPathError> {
        super::command::resolve_command_path(command_name, self.cwd(), self)
    }

    pub fn with_child_token(&self) -> ShellState {
        let mut state = self.clone();
        state.token = self.token.child_token();
        state
    }

    pub fn reset_cancellation_token(&mut self) {
        self.token = CancellationToken::default();
    }
}

#[derive(Debug, PartialEq, Eq, Clone, PartialOrd)]
pub enum EnvChange {
    /// `export ENV_VAR=VALUE`
    SetEnvVar(String, String),
    /// `ENV_VAR=VALUE`
    SetShellVar(String, String),
    /// Create an alias for a command (e.g. ll=ls -al)
    AliasCommand(String, String),
    /// Remove an alias
    UnAliasCommand(String),
    /// `unset ENV_VAR`
    UnsetVar(String),
    /// Set the current working directory to the new Path
    Cd(PathBuf),
    /// `set -ex`
    SetShellOptions(ShellOptions, bool),
}

#[derive(Clone, Copy, Hash, PartialEq, Eq, Debug, PartialOrd)]
pub enum ShellOptions {
    /// If set, the shell will exit on the first error argument `-e`
    ExitOnError,
    /// If set, the shell print a trace of simple commands when they are invoked `-x`
    PrintTrace,
}

pub type FutureExecuteResult = LocalBoxFuture<'static, ExecuteResult>;

// https://unix.stackexchange.com/a/99117
// SIGINT (2) + 128
pub const CANCELLATION_EXIT_CODE: i32 = 130;

#[derive(Debug)]
pub enum ExecuteResult {
<<<<<<< HEAD
  Exit(i32, Vec<EnvChange>, Vec<JoinHandle<i32>>),
  Continue(i32, Vec<EnvChange>, Vec<JoinHandle<i32>>),
}

impl ExecuteResult {
  pub fn for_cancellation() -> ExecuteResult {
    ExecuteResult::Exit(CANCELLATION_EXIT_CODE, Vec::new(), Vec::new())
  }
=======
    Exit(i32, Vec<JoinHandle<i32>>),
    Continue(i32, Vec<EnvChange>, Vec<JoinHandle<i32>>),
}

impl ExecuteResult {
    pub fn for_cancellation() -> ExecuteResult {
        ExecuteResult::Exit(CANCELLATION_EXIT_CODE, Vec::new())
    }
>>>>>>> 1405935c

    pub fn from_exit_code(exit_code: i32) -> ExecuteResult {
        ExecuteResult::Continue(exit_code, Vec::new(), Vec::new())
    }

<<<<<<< HEAD
  pub fn into_exit_code_and_handles(self) -> (i32, Vec<JoinHandle<i32>>) {
    match self {
      ExecuteResult::Exit(code, _, handles) => (code, handles),
      ExecuteResult::Continue(code, _, handles) => (code, handles),
=======
    pub fn into_exit_code_and_handles(self) -> (i32, Vec<JoinHandle<i32>>) {
        match self {
            ExecuteResult::Exit(code, handles) => (code, handles),
            ExecuteResult::Continue(code, _, handles) => (code, handles),
        }
>>>>>>> 1405935c
    }

    pub fn into_handles(self) -> Vec<JoinHandle<i32>> {
        self.into_exit_code_and_handles().1
    }

<<<<<<< HEAD
  pub fn into_changes(self) -> Vec<EnvChange> {
    match self {
      ExecuteResult::Exit(_, changes, _) => changes,
      ExecuteResult::Continue(_, changes, _) => changes,
=======
    pub fn into_changes(self) -> Vec<EnvChange> {
        match self {
            ExecuteResult::Exit(_, _) => Vec::new(),
            ExecuteResult::Continue(_, changes, _) => changes,
        }
>>>>>>> 1405935c
    }

<<<<<<< HEAD
  pub fn into_handles_and_changes(
    self,
  ) -> (Vec<JoinHandle<i32>>, Vec<EnvChange>) {
    match self {
      ExecuteResult::Exit(_, changes, handles) => (handles, changes),
      ExecuteResult::Continue(_, changes, handles) => (handles, changes),
    }
  }

  pub fn exit_code(&self) -> i32 {
    match self {
      ExecuteResult::Exit(code, _, _) => *code,
      ExecuteResult::Continue(code, _, _) => *code,
    }
  }
=======
    pub fn into_handles_and_changes(
        self,
    ) -> (Vec<JoinHandle<i32>>, Vec<EnvChange>) {
        match self {
            ExecuteResult::Exit(_, handles) => (handles, Vec::new()),
            ExecuteResult::Continue(_, changes, handles) => (handles, changes),
        }
    }
>>>>>>> 1405935c
}

/// Reader side of a pipe.
#[derive(Debug)]
pub enum ShellPipeReader {
    OsPipe(os_pipe::PipeReader),
    StdFile(std::fs::File),
}

impl Clone for ShellPipeReader {
    fn clone(&self) -> Self {
        match self {
            Self::OsPipe(pipe) => Self::OsPipe(pipe.try_clone().unwrap()),
            Self::StdFile(file) => Self::StdFile(file.try_clone().unwrap()),
        }
    }
}

impl ShellPipeReader {
    pub fn stdin() -> ShellPipeReader {
        ShellPipeReader::from_raw(os_pipe::dup_stdin().unwrap())
    }

    pub fn from_raw(reader: os_pipe::PipeReader) -> Self {
        Self::OsPipe(reader)
    }

    pub fn from_std(std_file: std::fs::File) -> Self {
        Self::StdFile(std_file)
    }

    pub fn into_stdio(self) -> std::process::Stdio {
        match self {
            Self::OsPipe(pipe) => pipe.into(),
            Self::StdFile(file) => file.into(),
        }
    }

    /// Pipe everything to the specified writer
    pub fn pipe_to(self, writer: &mut dyn Write) -> Result<()> {
        // don't bother flushing here because this won't ever be called
        // with a Rust wrapped stdout/stderr
        self.pipe_to_inner(writer, false)
    }

    fn pipe_to_with_flushing(self, writer: &mut dyn Write) -> Result<()> {
        self.pipe_to_inner(writer, true)
    }

    fn pipe_to_inner(
        mut self,
        writer: &mut dyn Write,
        flush: bool,
    ) -> Result<()> {
        loop {
            let mut buffer = [0; 512]; // todo: what is an appropriate buffer size?
            let size = match &mut self {
                ShellPipeReader::OsPipe(pipe) => {
                    pipe.read(&mut buffer).into_diagnostic()?
                }
                ShellPipeReader::StdFile(file) => {
                    file.read(&mut buffer).into_diagnostic()?
                }
            };
            if size == 0 {
                break;
            }
            writer.write_all(&buffer[0..size]).into_diagnostic()?;
            if flush {
                writer.flush().into_diagnostic()?;
            }
        }
        Ok(())
    }

    /// Pipes this pipe to the specified sender.
    pub fn pipe_to_sender(self, mut sender: ShellPipeWriter) -> Result<()> {
        match &mut sender {
            ShellPipeWriter::OsPipe(pipe) => self.pipe_to(pipe),
            ShellPipeWriter::StdFile(file) => self.pipe_to(file),
            // Don't lock stdout/stderr here because we want to release the lock
            // when reading from the sending pipe. Additionally, we want
            // to flush after every write because Rust's wrapper has an
            // internal buffer and Deno doesn't buffer stdout/stderr.
            ShellPipeWriter::Stdout => {
                self.pipe_to_with_flushing(&mut std::io::stdout())
            }
            ShellPipeWriter::Stderr => {
                self.pipe_to_with_flushing(&mut std::io::stderr())
            }
            ShellPipeWriter::Null => Ok(()),
        }
    }

    /// Pipes the reader to a string handle that is resolved when the pipe's
    /// writer is closed.
    pub fn pipe_to_string_handle(self) -> JoinHandle<String> {
        tokio::task::spawn_blocking(|| {
            let mut buf = Vec::new();
            self.pipe_to(&mut buf).unwrap();
            String::from_utf8_lossy(&buf).to_string()
        })
    }

    pub fn read(&mut self, buf: &mut [u8]) -> Result<usize> {
        match self {
            ShellPipeReader::OsPipe(pipe) => pipe.read(buf).into_diagnostic(),
            ShellPipeReader::StdFile(file) => file.read(buf).into_diagnostic(),
        }
    }
}

/// Writer side of a pipe.
///
/// Ensure that all of these are dropped when complete in order to
/// prevent deadlocks where the reader hangs waiting for a read.
#[derive(Debug)]
pub enum ShellPipeWriter {
    OsPipe(os_pipe::PipeWriter),
    StdFile(std::fs::File),
    // For stdout and stderr, instead of directly duplicating the raw pipes
    // and putting them in a ShellPipeWriter::OsPipe(...), we use Rust std's
    // stdout() and stderr() wrappers because it contains some code to solve
    // some encoding issues on Windows (ex. emojis). For more details, see
    // library/std/src/sys/windows/stdio.rs in Rust's source code.
    Stdout,
    Stderr,
    Null,
}

impl Clone for ShellPipeWriter {
    fn clone(&self) -> Self {
        match self {
            Self::OsPipe(pipe) => Self::OsPipe(pipe.try_clone().unwrap()),
            Self::StdFile(file) => Self::StdFile(file.try_clone().unwrap()),
            Self::Stdout => Self::Stdout,
            Self::Stderr => Self::Stderr,
            Self::Null => Self::Null,
        }
    }
}

impl ShellPipeWriter {
    pub fn stdout() -> Self {
        Self::Stdout
    }

    pub fn stderr() -> Self {
        Self::Stderr
    }

    pub fn null() -> Self {
        Self::Null
    }

    pub fn from_std(std_file: std::fs::File) -> Self {
        Self::StdFile(std_file)
    }

    pub fn into_stdio(self) -> std::process::Stdio {
        match self {
            Self::OsPipe(pipe) => pipe.into(),
            Self::StdFile(file) => file.into(),
            Self::Stdout => std::process::Stdio::inherit(),
            Self::Stderr => std::process::Stdio::inherit(),
            Self::Null => std::process::Stdio::null(),
        }
    }

    pub fn write_all(&mut self, bytes: &[u8]) -> Result<()> {
        match self {
            Self::OsPipe(pipe) => pipe.write_all(bytes).into_diagnostic()?,
            Self::StdFile(file) => file.write_all(bytes).into_diagnostic()?,
            // For both stdout & stderr, we want to flush after each
            // write in order to bypass Rust's internal buffer.
            Self::Stdout => {
                let mut stdout = std::io::stdout().lock();
                stdout.write_all(bytes).into_diagnostic()?;
                stdout.flush().into_diagnostic()?;
            }
            Self::Stderr => {
                let mut stderr = std::io::stderr().lock();
                stderr.write_all(bytes).into_diagnostic()?;
                stderr.flush().into_diagnostic()?;
            }
            Self::Null => {}
        }
        Ok(())
    }

    pub fn write_line(&mut self, line: &str) -> Result<()> {
        let bytes = format!("{line}\n");
        self.write_all(bytes.as_bytes())
    }
}

/// Used to communicate between commands.
pub fn pipe() -> (ShellPipeReader, ShellPipeWriter) {
    let (reader, writer) = os_pipe::pipe().unwrap();
    (
        ShellPipeReader::OsPipe(reader),
        ShellPipeWriter::OsPipe(writer),
    )
}

#[derive(Debug, Clone, PartialEq, PartialOrd, thiserror::Error)]
pub struct ArithmeticResult {
    pub value: ArithmeticValue,
    pub changes: Vec<EnvChange>,
}

#[derive(Debug, Clone, PartialEq, PartialOrd, thiserror::Error)]
pub enum ArithmeticValue {
    Float(f64),
    Integer(i64),
}

impl Display for ArithmeticResult {
    fn fmt(&self, f: &mut fmt::Formatter<'_>) -> fmt::Result {
        write!(f, "{}", self.value)
    }
}

impl Display for ArithmeticValue {
    fn fmt(&self, f: &mut fmt::Formatter<'_>) -> fmt::Result {
        match self {
            ArithmeticValue::Float(val) => write!(f, "{}", val),
            ArithmeticValue::Integer(val) => write!(f, "{}", val),
        }
    }
}

impl ArithmeticResult {
    pub fn new(value: ArithmeticValue) -> Self {
        ArithmeticResult {
            value,
            changes: Vec::new(),
        }
    }

    pub fn is_zero(&self) -> bool {
        match &self.value {
            ArithmeticValue::Integer(val) => *val == 0,
            ArithmeticValue::Float(val) => *val == 0.0,
        }
    }

    pub fn with_changes(&mut self, changes: Vec<EnvChange>) {
        self.changes.extend(changes);
    }

    pub fn set_value(&mut self, value: ArithmeticValue) {
        self.value = value;
    }

    pub fn checked_add(
        &self,
        other: &ArithmeticResult,
    ) -> Result<ArithmeticResult, Error> {
        let result = match (&self.value, &other.value) {
            (ArithmeticValue::Integer(lhs), ArithmeticValue::Integer(rhs)) => {
                lhs.checked_add(*rhs)
                    .map(ArithmeticValue::Integer)
                    .ok_or_else(|| {
                        miette::miette!("Integer overflow: {} + {}", lhs, rhs)
                    })?
            }
            (ArithmeticValue::Float(lhs), ArithmeticValue::Float(rhs)) => {
                let sum = lhs + rhs;
                if sum.is_finite() {
                    ArithmeticValue::Float(sum)
                } else {
                    miette::bail!("Float overflow: {} + {}", lhs, rhs);
                }
            }
            (ArithmeticValue::Integer(lhs), ArithmeticValue::Float(rhs))
            | (ArithmeticValue::Float(rhs), ArithmeticValue::Integer(lhs)) => {
                let sum = *lhs as f64 + rhs;
                if sum.is_finite() {
                    ArithmeticValue::Float(sum)
                } else {
                    miette::bail!("Float overflow: {} + {}", lhs, rhs);
                }
            }
        };

        let mut changes = self.changes.clone();
        changes.extend(other.changes.clone());

        Ok(ArithmeticResult {
            value: result,
            changes,
        })
    }

    pub fn checked_sub(
        &self,
        other: &ArithmeticResult,
    ) -> Result<ArithmeticResult, Error> {
        let result = match (&self.value, &other.value) {
            (ArithmeticValue::Integer(lhs), ArithmeticValue::Integer(rhs)) => {
                lhs.checked_sub(*rhs)
                    .map(ArithmeticValue::Integer)
                    .ok_or_else(|| {
                        miette::miette!("Integer overflow: {} - {}", lhs, rhs)
                    })?
            }
            (ArithmeticValue::Float(lhs), ArithmeticValue::Float(rhs)) => {
                let diff = lhs - rhs;
                if diff.is_finite() {
                    ArithmeticValue::Float(diff)
                } else {
                    miette::bail!("Float overflow: {} - {}", lhs, rhs);
                }
            }
            (ArithmeticValue::Integer(lhs), ArithmeticValue::Float(rhs)) => {
                let diff = *lhs as f64 - rhs;
                if diff.is_finite() {
                    ArithmeticValue::Float(diff)
                } else {
                    miette::bail!("Float overflow: {} - {}", lhs, rhs);
                }
            }
            (ArithmeticValue::Float(lhs), ArithmeticValue::Integer(rhs)) => {
                let diff = lhs - *rhs as f64;
                if diff.is_finite() {
                    ArithmeticValue::Float(diff)
                } else {
                    miette::bail!("Float overflow: {} - {}", lhs, rhs);
                }
            }
        };

        let mut changes = self.changes.clone();
        changes.extend(other.changes.clone());

        Ok(ArithmeticResult {
            value: result,
            changes,
        })
    }

    pub fn checked_mul(
        &self,
        other: &ArithmeticResult,
    ) -> Result<ArithmeticResult, Error> {
        let result = match (&self.value, &other.value) {
            (ArithmeticValue::Integer(lhs), ArithmeticValue::Integer(rhs)) => {
                lhs.checked_mul(*rhs)
                    .map(ArithmeticValue::Integer)
                    .ok_or_else(|| {
                        miette::miette!("Integer overflow: {} * {}", lhs, rhs)
                    })?
            }
            (ArithmeticValue::Float(lhs), ArithmeticValue::Float(rhs)) => {
                let product = lhs * rhs;
                if product.is_finite() {
                    ArithmeticValue::Float(product)
                } else {
                    miette::bail!("Float overflow: {} * {}", lhs, rhs);
                }
            }
            (ArithmeticValue::Integer(lhs), ArithmeticValue::Float(rhs))
            | (ArithmeticValue::Float(rhs), ArithmeticValue::Integer(lhs)) => {
                let product = *lhs as f64 * rhs;
                if product.is_finite() {
                    ArithmeticValue::Float(product)
                } else {
                    miette::bail!("Float overflow: {} * {}", lhs, rhs);
                }
            }
        };

        let mut changes = self.changes.clone();
        changes.extend(other.changes.clone());

        Ok(ArithmeticResult {
            value: result,
            changes,
        })
    }

    pub fn checked_div(
        &self,
        other: &ArithmeticResult,
    ) -> Result<ArithmeticResult, Error> {
        let result = match (&self.value, &other.value) {
            (ArithmeticValue::Integer(lhs), ArithmeticValue::Integer(rhs)) => {
                if *rhs == 0 {
                    miette::bail!("Division by zero: {} / {}", lhs, rhs);
                }
                lhs.checked_div(*rhs)
                    .map(ArithmeticValue::Integer)
                    .ok_or_else(|| {
                        miette::miette!("Integer overflow: {} / {}", lhs, rhs)
                    })?
            }
            (ArithmeticValue::Float(lhs), ArithmeticValue::Float(rhs)) => {
                if *rhs == 0.0 {
                    miette::bail!("Division by zero: {} / {}", lhs, rhs);
                }
                let quotient = lhs / rhs;
                if quotient.is_finite() {
                    ArithmeticValue::Float(quotient)
                } else {
                    miette::bail!("Float overflow: {} / {}", lhs, rhs);
                }
            }
            (ArithmeticValue::Integer(lhs), ArithmeticValue::Float(rhs)) => {
                if *rhs == 0.0 {
                    miette::bail!("Division by zero: {} / {}", lhs, rhs);
                }
                let quotient = *lhs as f64 / rhs;
                if quotient.is_finite() {
                    ArithmeticValue::Float(quotient)
                } else {
                    miette::bail!("Float overflow: {} / {}", lhs, rhs);
                }
            }
            (ArithmeticValue::Float(lhs), ArithmeticValue::Integer(rhs)) => {
                if *rhs == 0 {
                    miette::bail!("Division by zero: {} / {}", lhs, rhs);
                }
                let quotient = lhs / *rhs as f64;
                if quotient.is_finite() {
                    ArithmeticValue::Float(quotient)
                } else {
                    miette::bail!("Float overflow: {} / {}", lhs, rhs);
                }
            }
        };

        let mut changes = self.changes.clone();
        changes.extend(other.changes.clone());

        Ok(ArithmeticResult {
            value: result,
            changes,
        })
    }

    pub fn checked_rem(
        &self,
        other: &ArithmeticResult,
    ) -> Result<ArithmeticResult, Error> {
        let result = match (&self.value, &other.value) {
            (ArithmeticValue::Integer(lhs), ArithmeticValue::Integer(rhs)) => {
                if *rhs == 0 {
                    miette::bail!("Modulo by zero: {} % {}", lhs, rhs);
                }
                lhs.checked_rem(*rhs)
                    .map(ArithmeticValue::Integer)
                    .ok_or_else(|| {
                        miette::miette!("Integer overflow: {} % {}", lhs, rhs)
                    })?
            }
            (ArithmeticValue::Float(lhs), ArithmeticValue::Float(rhs)) => {
                if *rhs == 0.0 {
                    miette::bail!("Modulo by zero: {} % {}", lhs, rhs);
                }
                let remainder = lhs % rhs;
                if remainder.is_finite() {
                    ArithmeticValue::Float(remainder)
                } else {
                    miette::bail!("Float overflow: {} % {}", lhs, rhs);
                }
            }
            (ArithmeticValue::Integer(lhs), ArithmeticValue::Float(rhs)) => {
                if *rhs == 0.0 {
                    miette::bail!("Modulo by zero: {} % {}", lhs, rhs);
                }
                let remainder = *lhs as f64 % rhs;
                if remainder.is_finite() {
                    ArithmeticValue::Float(remainder)
                } else {
                    miette::bail!("Float overflow: {} % {}", lhs, rhs);
                }
            }
            (ArithmeticValue::Float(lhs), ArithmeticValue::Integer(rhs)) => {
                if *rhs == 0 {
                    miette::bail!("Modulo by zero: {} % {}", lhs, rhs);
                }
                let remainder = lhs % *rhs as f64;
                if remainder.is_finite() {
                    ArithmeticValue::Float(remainder)
                } else {
                    miette::bail!("Float overflow: {} % {}", lhs, rhs);
                }
            }
        };

        let mut changes = self.changes.clone();
        changes.extend(other.changes.clone());

        Ok(ArithmeticResult {
            value: result,
            changes,
        })
    }

    pub fn checked_pow(
        &self,
        other: &ArithmeticResult,
    ) -> Result<ArithmeticResult, Error> {
        let result = match (&self.value, &other.value) {
            (ArithmeticValue::Integer(lhs), ArithmeticValue::Integer(rhs)) => {
                if *rhs < 0 {
                    let result = (*lhs as f64).powf(*rhs as f64);
                    if result.is_finite() {
                        ArithmeticValue::Float(result)
                    } else {
                        miette::bail!("Float overflow: {} ** {}", lhs, rhs);
                    }
                } else {
                    lhs.checked_pow(*rhs as u32)
                        .map(ArithmeticValue::Integer)
                        .ok_or_else(|| {
                        miette::miette!("Integer overflow: {} ** {}", lhs, rhs)
                    })?
                }
            }
            (ArithmeticValue::Float(lhs), ArithmeticValue::Float(rhs)) => {
                let result = lhs.powf(*rhs);
                if result.is_finite() {
                    ArithmeticValue::Float(result)
                } else {
                    miette::bail!("Float overflow: {} ** {}", lhs, rhs);
                }
            }
            (ArithmeticValue::Integer(lhs), ArithmeticValue::Float(rhs)) => {
                let result = (*lhs as f64).powf(*rhs);
                if result.is_finite() {
                    ArithmeticValue::Float(result)
                } else {
                    miette::bail!("Float overflow: {} ** {}", lhs, rhs);
                }
            }
            (ArithmeticValue::Float(lhs), ArithmeticValue::Integer(rhs)) => {
                let result = lhs.powf(*rhs as f64);
                if result.is_finite() {
                    ArithmeticValue::Float(result)
                } else {
                    miette::bail!("Float overflow: {} ** {}", lhs, rhs);
                }
            }
        };

        let mut changes = self.changes.clone();
        changes.extend(other.changes.clone());

        Ok(ArithmeticResult {
            value: result,
            changes,
        })
    }

    pub fn checked_neg(&self) -> Result<ArithmeticResult, Error> {
        let result = match &self.value {
            ArithmeticValue::Integer(val) => val
                .checked_neg()
                .map(ArithmeticValue::Integer)
                .ok_or_else(|| miette::miette!("Integer overflow: -{}", val))?,
            ArithmeticValue::Float(val) => {
                let result = -val;
                if result.is_finite() {
                    ArithmeticValue::Float(result)
                } else {
                    miette::bail!("Float overflow: -{}", val);
                }
            }
        };

        Ok(ArithmeticResult {
            value: result,
            changes: self.changes.clone(),
        })
    }

    pub fn checked_not(&self) -> Result<ArithmeticResult, Error> {
        let result = match &self.value {
            ArithmeticValue::Integer(val) => ArithmeticValue::Integer(!val),
            ArithmeticValue::Float(_) => {
                return Err(miette::miette!(
                    "Invalid arithmetic result type for bitwise NOT: {}",
                    self
                ))
            }
        };

        Ok(ArithmeticResult {
            value: result,
            changes: self.changes.clone(),
        })
    }

    pub fn checked_shl(
        &self,
        other: &ArithmeticResult,
    ) -> Result<ArithmeticResult, Error> {
        let result = match (&self.value, &other.value) {
            (ArithmeticValue::Integer(lhs), ArithmeticValue::Integer(rhs)) => {
                if *rhs < 0 {
                    return Err(miette::miette!(
                        "Negative shift amount: {} << {}",
                        lhs,
                        rhs
                    ));
                }
                lhs.checked_shl(*rhs as u32)
                    .map(ArithmeticValue::Integer)
                    .ok_or_else(|| {
                        miette::miette!("Integer overflow: {} << {}", lhs, rhs)
                    })?
            }
            _ => {
                return Err(miette::miette!(
                    "Invalid arithmetic result types for left shift: {} << {}",
                    self,
                    other
                ))
            }
        };

        let mut changes = self.changes.clone();
        changes.extend(other.changes.clone());

        Ok(ArithmeticResult {
            value: result,
            changes,
        })
    }

    pub fn checked_shr(
        &self,
        other: &ArithmeticResult,
    ) -> Result<ArithmeticResult, Error> {
        let result = match (&self.value, &other.value) {
            (ArithmeticValue::Integer(lhs), ArithmeticValue::Integer(rhs)) => {
                if *rhs < 0 {
                    return Err(miette::miette!(
                        "Negative shift amount: {} >> {}",
                        lhs,
                        rhs
                    ));
                }
                lhs.checked_shr(*rhs as u32)
                    .map(ArithmeticValue::Integer)
                    .ok_or_else(|| {
                        miette::miette!("Integer underflow: {} >> {}", lhs, rhs)
                    })?
            }
            _ => {
                return Err(miette::miette!(
                    "Invalid arithmetic result types for right shift: {} >> {}",
                    self,
                    other
                ))
            }
        };

        let mut changes = self.changes.clone();
        changes.extend(other.changes.clone());

        Ok(ArithmeticResult {
            value: result,
            changes,
        })
    }

    pub fn checked_and(
        &self,
        other: &ArithmeticResult,
    ) -> Result<ArithmeticResult, Error> {
        let result = match (&self.value, &other.value) {
            (ArithmeticValue::Integer(lhs), ArithmeticValue::Integer(rhs)) => {
                ArithmeticValue::Integer(lhs & rhs)
            }
            _ => {
                return Err(miette::miette!(
                    "Invalid arithmetic result types for bitwise AND: {} & {}",
                    self,
                    other
                ))
            }
        };

        let mut changes = self.changes.clone();
        changes.extend(other.changes.clone());

        Ok(ArithmeticResult {
            value: result,
            changes,
        })
    }

    pub fn checked_or(
        &self,
        other: &ArithmeticResult,
    ) -> Result<ArithmeticResult, Error> {
        let result = match (&self.value, &other.value) {
            (ArithmeticValue::Integer(lhs), ArithmeticValue::Integer(rhs)) => {
                ArithmeticValue::Integer(lhs | rhs)
            }
            _ => {
                return Err(miette::miette!(
                    "Invalid arithmetic result types for bitwise OR: {} | {}",
                    self,
                    other
                ))
            }
        };

        let mut changes = self.changes.clone();
        changes.extend(other.changes.clone());

        Ok(ArithmeticResult {
            value: result,
            changes,
        })
    }

    pub fn checked_xor(
        &self,
        other: &ArithmeticResult,
    ) -> Result<ArithmeticResult, Error> {
        let result = match (&self.value, &other.value) {
            (ArithmeticValue::Integer(lhs), ArithmeticValue::Integer(rhs)) => {
                ArithmeticValue::Integer(lhs ^ rhs)
            }
            _ => {
                return Err(miette::miette!(
                    "Invalid arithmetic result types for bitwise XOR: {} ^ {}",
                    self,
                    other
                ))
            }
        };

        let mut changes = self.changes.clone();
        changes.extend(other.changes.clone());

        Ok(ArithmeticResult {
            value: result,
            changes,
        })
    }
}

impl From<String> for ArithmeticResult {
    fn from(value: String) -> Self {
        if let Ok(int_val) = value.parse::<i64>() {
            ArithmeticResult::new(ArithmeticValue::Integer(int_val))
        } else if let Ok(float_val) = value.parse::<f64>() {
            ArithmeticResult::new(ArithmeticValue::Float(float_val))
        } else {
            panic!("Invalid arithmetic result: {}", value);
        }
    }
}

impl FromStr for ArithmeticResult {
    type Err = String;

    fn from_str(s: &str) -> Result<Self, Self::Err> {
        Ok(s.to_string().into())
    }
}

#[derive(Debug, Clone)]
pub struct WordPartsResult {
    pub value: Vec<String>,
    pub changes: Vec<EnvChange>,
}

impl WordPartsResult {
    pub fn new(value: Vec<String>, changes: Vec<EnvChange>) -> Self {
        WordPartsResult { value, changes }
    }

    pub fn extend(&mut self, other: WordPartsResult) {
        self.value.extend(other.value);
        self.changes.extend(other.changes);
    }

    pub fn join(&self, sep: &str) -> String {
        self.value.join(sep)
    }

    pub fn with_changes(&mut self, changes: Vec<EnvChange>) {
        self.changes.extend(changes);
    }
}

impl From<WordPartsResult> for String {
    fn from(parts: WordPartsResult) -> Self {
        parts.join(" ")
    }
}

#[derive(Debug, Clone)]
pub struct WordResult {
    pub value: String,
    pub changes: Vec<EnvChange>,
}

impl WordResult {
    pub fn new(value: String, changes: Vec<EnvChange>) -> Self {
        WordResult { value, changes }
    }

    pub fn extend(&mut self, other: WordResult) {
        self.value.push_str(&other.value);
        self.changes.extend(other.changes);
    }

    pub fn to_integer(&self) -> Result<i64, Error> {
        self.value
            .parse::<i64>()
            .map_err(|_| miette::miette!("Invalid integer: {}", self.value))
    }
}

impl PartialEq for WordResult {
    fn eq(&self, other: &Self) -> bool {
        self.value == other.value
    }
}

impl Ord for WordResult {
    fn cmp(&self, other: &Self) -> Ordering {
        self.value.cmp(&other.value)
    }
}

impl PartialOrd for WordResult {
    fn partial_cmp(&self, other: &Self) -> Option<Ordering> {
        Some(self.cmp(other))
    }
}

impl Eq for WordResult {}

impl Display for WordResult {
    fn fmt(&self, f: &mut fmt::Formatter<'_>) -> fmt::Result {
        write!(f, "{}", self.value)
    }
}

impl From<String> for WordResult {
    fn from(value: String) -> Self {
        WordResult::new(value, Vec::new())
    }
}

impl From<WordResult> for String {
    fn from(result: WordResult) -> Self {
        result.value
    }
}

impl From<WordPartsResult> for WordResult {
    fn from(parts: WordPartsResult) -> Self {
        WordResult::new(parts.join(" "), parts.changes)
    }
}

impl From<WordResult> for WordPartsResult {
    fn from(word: WordResult) -> Self {
        WordPartsResult::new(vec![word.value], word.changes)
    }
}

#[derive(Debug, Clone)]
pub struct ConditionalResult {
    pub value: bool,
    pub changes: Vec<EnvChange>,
}

impl ConditionalResult {
    pub fn new(value: bool, changes: Vec<EnvChange>) -> Self {
        ConditionalResult { value, changes }
    }
}

impl From<bool> for ConditionalResult {
    fn from(value: bool) -> Self {
        ConditionalResult::new(value, Vec::new())
    }
}

#[derive(Debug, Clone)]
pub enum TextPart {
    Quoted(String),
    Text(String),
}

impl TextPart {
    pub fn as_str(&self) -> &str {
        match self {
            TextPart::Quoted(text) => text,
            TextPart::Text(text) => text,
        }
    }
}

#[derive(Debug, Clone)]
pub struct Text {
    parts: Vec<TextPart>,
}

impl Text {
    pub fn new(parts: Vec<TextPart>) -> Self {
        Text { parts }
    }

    pub fn into_parts(self) -> Vec<TextPart> {
        self.parts
    }
}

impl From<String> for Text {
    fn from(parts: String) -> Self {
        Text::new(
            parts
                .split(' ')
                .map(|p| p.trim())
                .filter(|p| !p.is_empty())
                .map(|p| TextPart::Text(p.to_string()))
                .collect::<Vec<_>>(),
        )
    }
}

impl<'a> FromIterator<&'a char> for Text {
    fn from_iter<I: IntoIterator<Item = &'a char>>(iter: I) -> Self {
        let parts = iter.into_iter().collect::<String>();
        Text::new(vec![TextPart::Text(parts)])
    }
}<|MERGE_RESOLUTION|>--- conflicted
+++ resolved
@@ -389,7 +389,6 @@
 
 #[derive(Debug)]
 pub enum ExecuteResult {
-<<<<<<< HEAD
   Exit(i32, Vec<EnvChange>, Vec<JoinHandle<i32>>),
   Continue(i32, Vec<EnvChange>, Vec<JoinHandle<i32>>),
 }
@@ -398,54 +397,29 @@
   pub fn for_cancellation() -> ExecuteResult {
     ExecuteResult::Exit(CANCELLATION_EXIT_CODE, Vec::new(), Vec::new())
   }
-=======
-    Exit(i32, Vec<JoinHandle<i32>>),
-    Continue(i32, Vec<EnvChange>, Vec<JoinHandle<i32>>),
-}
-
-impl ExecuteResult {
-    pub fn for_cancellation() -> ExecuteResult {
-        ExecuteResult::Exit(CANCELLATION_EXIT_CODE, Vec::new())
-    }
->>>>>>> 1405935c
 
     pub fn from_exit_code(exit_code: i32) -> ExecuteResult {
         ExecuteResult::Continue(exit_code, Vec::new(), Vec::new())
     }
 
-<<<<<<< HEAD
   pub fn into_exit_code_and_handles(self) -> (i32, Vec<JoinHandle<i32>>) {
     match self {
       ExecuteResult::Exit(code, _, handles) => (code, handles),
       ExecuteResult::Continue(code, _, handles) => (code, handles),
-=======
-    pub fn into_exit_code_and_handles(self) -> (i32, Vec<JoinHandle<i32>>) {
-        match self {
-            ExecuteResult::Exit(code, handles) => (code, handles),
-            ExecuteResult::Continue(code, _, handles) => (code, handles),
-        }
->>>>>>> 1405935c
-    }
+    }
+  }
 
     pub fn into_handles(self) -> Vec<JoinHandle<i32>> {
         self.into_exit_code_and_handles().1
     }
 
-<<<<<<< HEAD
   pub fn into_changes(self) -> Vec<EnvChange> {
     match self {
       ExecuteResult::Exit(_, changes, _) => changes,
       ExecuteResult::Continue(_, changes, _) => changes,
-=======
-    pub fn into_changes(self) -> Vec<EnvChange> {
-        match self {
-            ExecuteResult::Exit(_, _) => Vec::new(),
-            ExecuteResult::Continue(_, changes, _) => changes,
-        }
->>>>>>> 1405935c
-    }
-
-<<<<<<< HEAD
+    }
+  }
+
   pub fn into_handles_and_changes(
     self,
   ) -> (Vec<JoinHandle<i32>>, Vec<EnvChange>) {
@@ -461,16 +435,6 @@
       ExecuteResult::Continue(code, _, _) => *code,
     }
   }
-=======
-    pub fn into_handles_and_changes(
-        self,
-    ) -> (Vec<JoinHandle<i32>>, Vec<EnvChange>) {
-        match self {
-            ExecuteResult::Exit(_, handles) => (handles, Vec::new()),
-            ExecuteResult::Continue(_, changes, handles) => (handles, changes),
-        }
-    }
->>>>>>> 1405935c
 }
 
 /// Reader side of a pipe.
