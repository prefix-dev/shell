--- conflicted
+++ resolved
@@ -94,12 +94,7 @@
 UNQUOTED_CHAR = ${ ("\\" ~ " ") | !("]]" | "[[" | "(" | ")" | "<" | ">" | "|" | "&" | ";" | "\"" | "'" | "$") ~ ANY }
 QUOTED_CHAR = ${ !"\"" ~ ANY }
 
-<<<<<<< HEAD
-VARIABLE = ${  (ASCII_ALPHA | "_") ~ (ASCII_ALPHANUMERIC | "_")* }
-
-=======
 VARIABLE = ${ (ASCII_ALPHA | "_") ~ (ASCII_ALPHANUMERIC | "_")* }
->>>>>>> c35f348c
 SUB_COMMAND = { "$(" ~ complete_command ~ ")"}
 
 DOUBLE_QUOTED = @{ "\"" ~ QUOTED_PENDING_WORD ~ "\"" }
