--- conflicted
+++ resolved
@@ -26,13 +26,8 @@
 pest = { version="2.7.13", features = ["miette-error"] }
 pest_derive = "2.7.12"
 dirs = "5.0.1"
-<<<<<<< HEAD
 pest_ascii_tree = "0.1.0"
-miette = "7.2.0"
-=======
-pest_ascii_tree = { git = "https://github.com/prsabahrami/pest_ascii_tree.git", branch = "master" }
 miette = { version = "7.2.0", features = ["fancy"] }
->>>>>>> 89c4910b
 lazy_static = "1.4.0"
 
 [dev-dependencies]
