use std::{collections::HashMap, ffi::OsString, fs, rc::Rc};

use deno_task_shell::{EnvChange, ExecuteResult, ShellCommand, ShellCommandContext};
use futures::{future::LocalBoxFuture, FutureExt};

use uu_ls::uumain as uu_ls;

use crate::execute;

<<<<<<< HEAD
pub mod touch;
pub mod uname;
pub mod which;

pub use touch::TouchCommand;
=======
pub mod date;
pub mod uname;
pub mod which;

pub use date::DateCommand;
>>>>>>> 3a20581e
pub use uname::UnameCommand;
pub use which::WhichCommand;

pub struct LsCommand;

pub struct AliasCommand;

pub struct UnAliasCommand;

pub struct SourceCommand;

pub fn get_commands() -> HashMap<String, Rc<dyn ShellCommand>> {
    HashMap::from([
        ("ls".to_string(), Rc::new(LsCommand) as Rc<dyn ShellCommand>),
        (
            "alias".to_string(),
            Rc::new(AliasCommand) as Rc<dyn ShellCommand>,
        ),
        (
            "unalias".to_string(),
            Rc::new(UnAliasCommand) as Rc<dyn ShellCommand>,
        ),
        (
            "source".to_string(),
            Rc::new(SourceCommand) as Rc<dyn ShellCommand>,
        ),
        (
            "which".to_string(),
            Rc::new(WhichCommand) as Rc<dyn ShellCommand>,
        ),
        (
            "uname".to_string(),
            Rc::new(UnameCommand) as Rc<dyn ShellCommand>,
        ),
        (
<<<<<<< HEAD
            "touch".to_string(),
            Rc::new(TouchCommand) as Rc<dyn ShellCommand>,
=======
            "date".to_string(),
            Rc::new(DateCommand) as Rc<dyn ShellCommand>,
>>>>>>> 3a20581e
        ),
    ])
}

impl ShellCommand for AliasCommand {
    fn execute(&self, context: ShellCommandContext) -> LocalBoxFuture<'static, ExecuteResult> {
        if context.args.len() != 1 {
            return Box::pin(futures::future::ready(ExecuteResult::from_exit_code(1)));
        }

        // parse the args
        let env_change = if let Some((alias, cmd)) = context.args[0].split_once('=') {
            vec![EnvChange::AliasCommand(alias.into(), cmd.into())]
        } else {
            return Box::pin(futures::future::ready(ExecuteResult::from_exit_code(1)));
        };

        let result = ExecuteResult::Continue(0, env_change, Vec::default());
        Box::pin(futures::future::ready(result))
    }
}

impl ShellCommand for UnAliasCommand {
    fn execute(&self, context: ShellCommandContext) -> LocalBoxFuture<'static, ExecuteResult> {
        if context.args.len() != 1 {
            return Box::pin(futures::future::ready(ExecuteResult::from_exit_code(1)));
        }

        let result = ExecuteResult::Continue(
            0,
            vec![EnvChange::UnAliasCommand(context.args[0].clone())],
            Vec::default(),
        );
        Box::pin(futures::future::ready(result))
    }
}

impl ShellCommand for LsCommand {
    fn execute(&self, context: ShellCommandContext) -> LocalBoxFuture<'static, ExecuteResult> {
        let result = execute_ls(context);
        Box::pin(futures::future::ready(result))
    }
}

fn execute_ls(context: ShellCommandContext) -> ExecuteResult {
    let mut args: Vec<OsString> = vec![OsString::from("ls"), OsString::from("--color=auto")];

    context
        .args
        .iter()
        .for_each(|arg| args.push(OsString::from(arg)));

    let exit_code = uu_ls(args.into_iter());
    ExecuteResult::from_exit_code(exit_code)
}

impl ShellCommand for SourceCommand {
    fn execute(&self, context: ShellCommandContext) -> LocalBoxFuture<'static, ExecuteResult> {
        if context.args.len() != 1 {
            return Box::pin(futures::future::ready(ExecuteResult::from_exit_code(1)));
        }

        let script = context.args[0].clone();
        let script_file = context.state.cwd().join(script);
        match fs::read_to_string(&script_file) {
            Ok(content) => {
                let state = context.state.clone();
                async move {
                    execute::execute_inner(&content, state)
                        .await
                        .unwrap_or_else(|e| {
                            eprintln!("Could not source script: {:?}", script_file);
                            eprintln!("Error: {}", e);
                            ExecuteResult::from_exit_code(1)
                        })
                }
                .boxed_local()
            }
            Err(e) => {
                eprintln!("Could not read file: {:?} ({})", script_file, e);
                Box::pin(futures::future::ready(ExecuteResult::from_exit_code(1)))
            }
        }
    }
}<|MERGE_RESOLUTION|>--- conflicted
+++ resolved
@@ -7,19 +7,13 @@
 
 use crate::execute;
 
-<<<<<<< HEAD
+pub mod date;
 pub mod touch;
 pub mod uname;
 pub mod which;
 
 pub use touch::TouchCommand;
-=======
-pub mod date;
-pub mod uname;
-pub mod which;
-
 pub use date::DateCommand;
->>>>>>> 3a20581e
 pub use uname::UnameCommand;
 pub use which::WhichCommand;
 
@@ -55,13 +49,12 @@
             Rc::new(UnameCommand) as Rc<dyn ShellCommand>,
         ),
         (
-<<<<<<< HEAD
             "touch".to_string(),
             Rc::new(TouchCommand) as Rc<dyn ShellCommand>,
-=======
+        ),
+        (
             "date".to_string(),
             Rc::new(DateCommand) as Rc<dyn ShellCommand>,
->>>>>>> 3a20581e
         ),
     ])
 }
