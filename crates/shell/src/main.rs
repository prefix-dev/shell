use std::path::Path;
use std::path::PathBuf;

use clap::Parser;
use deno_task_shell::parser::debug_parse;
use deno_task_shell::ShellState;
use miette::Context;
use miette::IntoDiagnostic;
use rustyline::error::ReadlineError;
use rustyline::{CompletionType, Config, Editor};

mod commands;
mod completion;
mod execute;
mod helper;

pub use execute::execute;
#[derive(Parser)]
struct Options {
    /// The path to the file that should be executed
    file: Option<PathBuf>,

    #[clap(short, long)]
    debug: bool,
}

fn init_state() -> ShellState {
    let env_vars = std::env::vars().collect();
    let cwd = std::env::current_dir().unwrap();
    ShellState::new(env_vars, &cwd, commands::get_commands())
}

async fn interactive() -> miette::Result<()> {
    let config = Config::builder()
        .history_ignore_space(true)
        .completion_type(CompletionType::List)
        .build();

    ctrlc::set_handler(move || {
        println!("Received Ctrl+C");
    })
    .expect("Error setting Ctrl-C handler");

<<<<<<< HEAD
    let h = ShellCompleter::new();
=======
    let mut rl = Editor::with_config(config).into_diagnostic()?;
>>>>>>> 89c4910b

    let helper = helper::ShellPromptHelper::default();
    rl.set_helper(Some(helper));

    let mut state = init_state();

    let home = dirs::home_dir().ok_or(miette::miette!("Couldn't get home directory"))?;
    let history_file: PathBuf = [home.as_path(), Path::new(".shell_history")]
        .iter()
        .collect();
    if Path::new(history_file.as_path()).exists() {
        rl.load_history(history_file.as_path())
            .into_diagnostic()
            .context("Failed to read the command history")?;
    }

    let mut _prev_exit_code = 0;
    loop {
        // Reset cancellation flag
        state.reset_cancellation_token();

        // Display the prompt and read a line
        let readline = {
            let cwd = state.cwd().to_string_lossy().to_string();
            let home_str = home.to_str().ok_or(miette::miette!(
                "Couldn't convert home directory path to UTF-8 string"
            ))?;
            if !state.last_command_cd() {
                state.update_git_branch();
            }

            let mut git_branch: String = "".to_string();
            if state.git_repository() {
                git_branch = match state.git_branch().strip_prefix("ref: refs/heads/") {
                    Some(stripped) => stripped.to_string(),
                    None => {
                        let mut hash = state.git_branch().to_string();
                        if hash.len() > 7 {
                            hash = hash[0..7].to_string() + "...";
                        }
                        hash
                    }
                };
                git_branch = "(".to_owned() + &git_branch + ")";
            }

            let display_cwd = if let Some(stripped) = cwd.strip_prefix(home_str) {
                format!("~{}", stripped.replace('\\', "/"))
            } else {
                cwd.to_string()
            };

            let prompt = format!("{}{git_branch}$ ", display_cwd);
            let color_prompt = format!("\x1b[34m{}\x1b[31m{git_branch}\x1b[0m$ ", display_cwd);
            rl.helper_mut().unwrap().colored_prompt = color_prompt;
            rl.readline(&prompt)
        };

        match readline {
            Ok(line) => {
                // Add the line to history
                rl.add_history_entry(line.as_str()).into_diagnostic()?;

                // Process the input (here we just echo it back)
                let prev_exit_code = execute(&line, &mut state)
                    .await
                    .context("Failed to execute")?;
                state.set_last_command_exit_code(prev_exit_code);

                // Check for exit command
                if line.trim().eq_ignore_ascii_case("exit") {
                    println!("Exiting...");
                    break;
                }
            }
            Err(ReadlineError::Interrupted) => {
                // We start a new prompt on Ctrl-C, like Bash does
                println!("CTRL-C");
            }
            Err(ReadlineError::Eof) => {
                // We exit the shell on Ctrl-D, like Bash does
                println!("CTRL-D");
                break;
            }
            Err(err) => {
                println!("Error: {:?}", err);
                break;
            }
        }
    }
    rl.save_history(history_file.as_path())
        .into_diagnostic()
        .context("Failed to write the command history")?;

    Ok(())
}

#[tokio::main]
async fn main() -> miette::Result<()> {
    let options = Options::parse();

    if let Some(file) = options.file {
        let script_text = std::fs::read_to_string(&file).unwrap();
        let mut state = init_state();
        if options.debug {
            debug_parse(&script_text);
            return Ok(());
        }
        execute(&script_text, &mut state).await?;
    } else {
        interactive().await?;
    }

    Ok(())
}<|MERGE_RESOLUTION|>--- conflicted
+++ resolved
@@ -41,11 +41,8 @@
     })
     .expect("Error setting Ctrl-C handler");
 
-<<<<<<< HEAD
     let h = ShellCompleter::new();
-=======
     let mut rl = Editor::with_config(config).into_diagnostic()?;
->>>>>>> 89c4910b
 
     let helper = helper::ShellPromptHelper::default();
     rl.set_helper(Some(helper));
