--- conflicted
+++ resolved
@@ -34,11 +34,7 @@
     ShellState::new(env_vars, &cwd, commands::get_commands())
 }
 
-<<<<<<< HEAD
-async fn interactive(state: Option<ShellState>) -> anyhow::Result<()> {
-=======
-async fn interactive() -> miette::Result<()> {
->>>>>>> 89c4910b
+async fn interactive(state: Option<ShellState>) -> miette::Result<()> {
     let config = Config::builder()
         .history_ignore_space(true)
         .completion_type(CompletionType::List)
