[package]
name = "shell"
version = "0.1.0"
edition.workspace = true
authors = ["The prefix-dev/shell team <hi@prefix.dev>"]
description = "A cross-platform, bash compatible shell"
categories.workspace = true
homepage.workspace = true
repository.workspace = true
license.workspace = true
readme.workspace = true
default-run = "shell"
publish = false

[lib]
name = "shell"
path = "src/lib.rs"

[[bin]]
name = "shell"
path = "src/main.rs"

[features]

[dependencies]
anyhow = "1.0.87"
clap = { version = "4.5.17", features = ["derive"] }
deno_task_shell = { path = "../deno_task_shell", features = ["shell"] }
futures = "0.3.30"
rustyline = { version = "14.0.0", features = ["derive"] }
tokio = "1.40.0"
uu_ls = "0.0.27"
dirs = "5.0.1"
which = "6.0.3"
uu_uname = "0.0.27"
uu_touch = "0.0.27"
uu_date = "0.0.27"
<<<<<<< HEAD
miette = { version = "7.2.0", features = ["fancy"] }
filetime = "0.2.25"
chrono = "0.4.38"
parse_datetime = "0.6.0"
dtparse = "2.0.1"
windows-sys = "0.59.0"
=======
ctrlc = "3.4.5"
>>>>>>> 1113c78a

[package.metadata.release]
# Dont publish the binary
release = false<|MERGE_RESOLUTION|>--- conflicted
+++ resolved
@@ -35,16 +35,13 @@
 uu_uname = "0.0.27"
 uu_touch = "0.0.27"
 uu_date = "0.0.27"
-<<<<<<< HEAD
 miette = { version = "7.2.0", features = ["fancy"] }
 filetime = "0.2.25"
 chrono = "0.4.38"
 parse_datetime = "0.6.0"
 dtparse = "2.0.1"
 windows-sys = "0.59.0"
-=======
 ctrlc = "3.4.5"
->>>>>>> 1113c78a
 
 [package.metadata.release]
 # Dont publish the binary
